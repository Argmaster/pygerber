--- conflicted
+++ resolved
@@ -5,13 +5,8 @@
 The format is based on [Keep a Changelog](https://keepachangelog.com/en/1.0.0/), and
 this project adheres to [Calendar Versioning](https://calver.org/).
 
-<<<<<<< HEAD
 ## Release 2.1.0
 
-## Release 2.0.1
-
-- Fixed names of Gerber specification files (`.pdf.pdf` extension replaced with `.pdf`)
-=======
 ## Release 2.0.1
 
 - Fixed names of Gerber specification files (`.pdf.pdf` extension replaced with `.pdf`)
@@ -27,7 +22,6 @@
 - Fixed warning message logged every time a valid region was created to show up only
   when region is not valid.
 - Added warnings for zero surface aperture draws.
->>>>>>> 8ef45bbb
 
 ## Release 2.0.0
 
