--- conflicted
+++ resolved
@@ -1,4 +1,3 @@
-<<<<<<< HEAD
 [flake8]
 per-file-ignores =
     # imported but unused
@@ -30,8 +29,6 @@
 profile = black
 known_first_party = pygerber
 skip = .tox,.eggs,build,dist,typings,.temp
-=======
->>>>>>> 3a25005d
 
 [tox]
 minversion = 3.24
@@ -44,16 +41,9 @@
 
 
 [testenv]
-<<<<<<< HEAD
-=======
-basepython =
-    py39: {env:TOXPYTHON:python3.9}
-    {clean,check,report,docs,codecov}: {env:TOXPYTHON:python3}
->>>>>>> 3a25005d
 setenv =
     PYTHONPATH = {toxinidir}/tests
     PYTHONUNBUFFERED=yes
-<<<<<<< HEAD
 passenv = *
 skip_install = false
 usedevelop = true
@@ -65,39 +55,10 @@
     flake8==3.9.2
     isort==5.9.3
     pygments==2.10.0
-=======
-passenv =
-    *
-usedevelop = false
-deps =
-    pytest
-    pytest-cov
-    rope==0.19.0
-    black==21.7b0
-    flake8
-    isort
-    rstfmt
-    -r{toxinidir}/src/requirements.txt
-commands =
-    python -m PyR3.install_bpy
-    {posargs:pytest --cov --cov-report=term-missing -vv tests}
-
-[testenv:check]
-deps =
-    docutils
-    check-manifest
-    readme-renderer
-    pygments
-    black==21.7b0
-    flake8
-    isort
-    rstfmt
->>>>>>> 3a25005d
 skip_install = true
 commands =
     python setup.py check --strict --metadata --restructuredtext
     flake8 --exit-zero --extend-exclude typings
-<<<<<<< HEAD
     isort --verbose --check-only --diff --filter-files --skip-gitignore .
 
 
@@ -137,13 +98,6 @@
     virtualenv --version
     pip --version
 
-=======
-    isort --verbose --check-only --diff --filter-files src
-    isort --verbose --check-only --diff --filter-files tests
-    rstfmt docs
-    black src
-    black tests
->>>>>>> 3a25005d
 
 [testenv:docs]
 deps =
